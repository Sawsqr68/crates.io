//! This crate implements the backend server for https://crates.io/
//!
//! All implemented routes are defined in the [middleware](fn.middleware.html) function and
//! implemented in the [category](category/index.html), [keyword](keyword/index.html),
//! [krate](krate/index.html), [user](user/index.html) and [version](version/index.html) modules.

#![deny(warnings)]
#![deny(missing_debug_implementations, missing_copy_implementations)]
#![cfg_attr(feature = "clippy", feature(plugin))]
#![cfg_attr(feature = "clippy", plugin(clippy))]

#[macro_use]
extern crate diesel;
#[macro_use]
extern crate diesel_codegen;
#[macro_use]
extern crate log;
#[macro_use]
extern crate serde_json;
#[macro_use]
extern crate serde_derive;
extern crate ammonia;
extern crate chrono;
extern crate curl;
extern crate diesel_full_text_search;
extern crate dotenv;
extern crate flate2;
extern crate git2;
extern crate hex;
extern crate license_exprs;
extern crate oauth2;
extern crate openssl;
<<<<<<< HEAD
extern crate postgres as pg;
extern crate pulldown_cmark;
=======
>>>>>>> 9ce04b1d
extern crate r2d2;
extern crate r2d2_diesel;
extern crate rand;
extern crate s3;
extern crate semver;
extern crate serde;
extern crate time;
extern crate toml;
extern crate url;

extern crate conduit;
extern crate conduit_conditional_get;
extern crate conduit_cookie;
extern crate cookie;
extern crate conduit_git_http_backend;
extern crate conduit_json_parser;
extern crate conduit_log_requests;
extern crate conduit_middleware;
extern crate conduit_router;
extern crate conduit_static;

pub use app::App;
pub use self::badge::Badge;
pub use self::category::Category;
pub use config::Config;
pub use self::dependency::Dependency;
pub use self::download::VersionDownload;
pub use self::keyword::Keyword;
pub use self::krate::Crate;
pub use self::user::User;
pub use self::version::Version;
pub use self::uploaders::{Uploader, Bomb};

use std::sync::Arc;
use std::error::Error;

use conduit_router::RouteBuilder;
use conduit_middleware::MiddlewareBuilder;

use util::{C, R, R404};

pub mod app;
pub mod badge;
pub mod categories;
pub mod category;
pub mod config;
pub mod db;
pub mod dependency;
pub mod dist;
pub mod download;
pub mod git;
pub mod http;
pub mod keyword;
pub mod krate;
pub mod owner;
pub mod render;
pub mod schema;
pub mod token;
pub mod upload;
pub mod uploaders;
pub mod user;
pub mod util;
pub mod version;

mod pagination;

/// Used for setting different values depending on whether the app is being run in production,
/// in development, or for testing.
///
/// The app's `config.env` value is set in *src/bin/server.rs* to `Production` if the environment
/// variable `HEROKU` is set and `Development` otherwise. `config.env` is set to `Test`
/// unconditionally in *src/test/all.rs*.
#[derive(PartialEq, Eq, Clone, Copy, Debug)]
pub enum Env {
    Development,
    Test,
    Production,
}

/// Used for setting different values depending on the type of registry this instance is.
///
/// `Primary` indicates this instance is a primary registry that is the source of truth for these
/// crates' information. `ReadOnlyMirror` indicates this instanceis a read-only mirror of crate
/// information that exists on another instance.
///
/// The app's `config.mirror` value is set in *src/bin/server.rs* to `ReadOnlyMirror` if the
/// `MIRROR` environment variable is set and to `Primary` otherwise.
///
/// There may be more ways to run crates.io servers in the future, such as a
/// mirror that also has private crates that crates.io does not have.
#[derive(PartialEq, Eq, Clone, Copy, Debug)]
pub enum Replica {
    Primary,
    ReadOnlyMirror,
}

/// Configures routes, sessions, logging, and other middleware.
///
/// Called from *src/bin/server.rs*.
pub fn middleware(app: Arc<App>) -> MiddlewareBuilder {
    let mut api_router = RouteBuilder::new();

    api_router.get("/crates", C(krate::index));
    api_router.get("/crates/:crate_id", C(krate::show));
    api_router.put("/crates/new", C(krate::new));
    api_router.get("/crates/:crate_id/:version", C(version::show));
    api_router.get("/crates/:crate_id/:version/download", C(krate::download));
    api_router.get("/crates/:crate_id/:version/readme", C(krate::readme));
    api_router.get(
        "/crates/:crate_id/:version/dependencies",
        C(version::dependencies),
    );
    api_router.get(
        "/crates/:crate_id/:version/downloads",
        C(version::downloads),
    );
    api_router.get("/crates/:crate_id/:version/authors", C(version::authors));
    api_router.get("/crates/:crate_id/downloads", C(krate::downloads));
    api_router.get("/crates/:crate_id/versions", C(krate::versions));
    api_router.put("/crates/:crate_id/follow", C(krate::follow));
    api_router.delete("/crates/:crate_id/follow", C(krate::unfollow));
    api_router.get("/crates/:crate_id/following", C(krate::following));
    api_router.get("/crates/:crate_id/owners", C(krate::owners));
    api_router.get("/crates/:crate_id/owner_team", C(krate::owner_team));
    api_router.get("/crates/:crate_id/owner_user", C(krate::owner_user));
    api_router.put("/crates/:crate_id/owners", C(krate::add_owners));
    api_router.delete("/crates/:crate_id/owners", C(krate::remove_owners));
    api_router.delete("/crates/:crate_id/:version/yank", C(version::yank));
    api_router.put("/crates/:crate_id/:version/unyank", C(version::unyank));
    api_router.get(
        "/crates/:crate_id/reverse_dependencies",
        C(krate::reverse_dependencies),
    );
    api_router.get("/versions", C(version::index));
    api_router.get("/versions/:version_id", C(version::show));
    api_router.get("/keywords", C(keyword::index));
    api_router.get("/keywords/:keyword_id", C(keyword::show));
    api_router.get("/categories", C(category::index));
    api_router.get("/categories/:category_id", C(category::show));
    api_router.get("/category_slugs", C(category::slugs));
    api_router.get("/users/:user_id", C(user::show));
    api_router.put("/users/:user_id", C(user::update_user));
    api_router.get("/users/:user_id/stats", C(user::stats));
    api_router.get("/teams/:team_id", C(user::show_team));
    let api_router = Arc::new(R404(api_router));

    let mut router = RouteBuilder::new();

    // Mount the router under the /api/v1 path so we're at least somewhat at the
    // liberty to change things in the future!
    router.get("/api/v1/*path", R(api_router.clone()));
    router.put("/api/v1/*path", R(api_router.clone()));
    router.post("/api/v1/*path", R(api_router.clone()));
    router.head("/api/v1/*path", R(api_router.clone()));
    router.delete("/api/v1/*path", R(api_router));

    router.get("/authorize_url", C(user::github_authorize));
    router.get("/authorize", C(user::github_access_token));
    router.get("/logout", C(user::logout));
    router.get("/me", C(user::me));
    router.get("/me/updates", C(user::updates));
    router.get("/me/tokens", C(token::list));
    router.post("/me/tokens", C(token::new));
    router.delete("/me/tokens/:id", C(token::revoke));
    router.get("/summary", C(krate::summary));

    // Only serve the local checkout of the git index in development mode.
    // In production, for crates.io, cargo gets the index from
    // https://github.com/rust-lang/crates.io-index directly.
    let env = app.config.env;
    if env == Env::Development {
        let s = conduit_git_http_backend::Serve(app.git_repo_checkout.clone());
        let s = Arc::new(s);
        router.get("/git/index/*path", R(s.clone()));
        router.post("/git/index/*path", R(s));
    }

    let mut m = MiddlewareBuilder::new(R404(router));

    if env == Env::Development {
        // DebugMiddleware is defined below to print logs for each request.
        m.add(DebugMiddleware);
    }

    if env != Env::Test {
        m.add(conduit_log_requests::LogRequests(log::LogLevel::Info));
    }

    m.around(util::Head::default());
    m.add(conduit_conditional_get::ConditionalGet);
    m.add(conduit_cookie::Middleware::new());
    m.add(conduit_cookie::SessionMiddleware::new(
        "cargo_session",
        cookie::Key::from_master(app.session_key.as_bytes()),
        env == Env::Production,
    ));
    if env == Env::Production {
        m.add(http::SecurityHeadersMiddleware::new(&app.config.uploader));
    }
    m.add(app::AppMiddleware::new(app));

    // Sets the current user on each request.
    m.add(user::Middleware);

    // Serve the static files in the *dist* directory, which are the frontend assets.
    // Not needed for the backend tests.
    if env != Env::Test {
        m.around(dist::Middleware::default());
    }

    return m;

    struct DebugMiddleware;

    impl conduit_middleware::Middleware for DebugMiddleware {
        fn before(&self, req: &mut conduit::Request) -> Result<(), Box<Error + Send>> {
            println!("  version: {}", req.http_version());
            println!("  method: {:?}", req.method());
            println!("  scheme: {:?}", req.scheme());
            println!("  host: {:?}", req.host());
            println!("  path: {}", req.path());
            println!("  query_string: {:?}", req.query_string());
            println!("  remote_addr: {:?}", req.remote_addr());
            for &(k, ref v) in &req.headers().all() {
                println!("  hdr: {}={:?}", k, v);
            }
            Ok(())
        }
        fn after(
            &self,
            _req: &mut conduit::Request,
            res: Result<conduit::Response, Box<Error + Send>>,
        ) -> Result<conduit::Response, Box<Error + Send>> {
            res.map(|res| {
                println!("  <- {:?}", res.status);
                for (k, v) in &res.headers {
                    println!("  <- {} {:?}", k, v);
                }
                res
            })
        }
    }
}

/// Convenience function for getting the current server time in UTC.
pub fn now() -> time::Timespec {
    time::now_utc().to_timespec()
}

/// Convenience function for getting a time in RFC 3339 format.
///
/// Example: `2012-02-22T14:53:18Z`. Used for returning time values in JSON API responses.
pub fn encode_time(ts: time::Timespec) -> String {
    time::at_utc(ts).rfc3339().to_string()
}

/// Convenience function requiring that an environment variable is set.
///
/// Ensures that we've initialized the dotenv crate in order to read environment variables
/// from a *.env* file if present. Don't use this for optionally set environment variables.
///
/// # Panics
///
/// Panics if the environment variable with the name passed in as an argument is not defined
/// in the current environment.
pub fn env(s: &str) -> String {
    dotenv::dotenv().ok();
    ::std::env::var(s).unwrap_or_else(|_| panic!("must have `{}` defined", s))
}

sql_function!(lower, lower_t, (x: ::diesel::types::Text) -> ::diesel::types::Text);<|MERGE_RESOLUTION|>--- conflicted
+++ resolved
@@ -30,11 +30,7 @@
 extern crate license_exprs;
 extern crate oauth2;
 extern crate openssl;
-<<<<<<< HEAD
-extern crate postgres as pg;
 extern crate pulldown_cmark;
-=======
->>>>>>> 9ce04b1d
 extern crate r2d2;
 extern crate r2d2_diesel;
 extern crate rand;

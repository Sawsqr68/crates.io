use ammonia::Builder;
use comrak;
use htmlescape::encode_minimal;

use util::CargoResult;

/// Context for markdown to HTML rendering.
#[allow(missing_debug_implementations)]
<<<<<<< HEAD
struct MarkdownRenderer<'a> {
    html_sanitizer: Ammonia<'a>,
=======
pub struct MarkdownRenderer<'a> {
    html_sanitizer: Builder<'a>,
>>>>>>> 566c7be0
}

impl<'a> MarkdownRenderer<'a> {
    /// Creates a new renderer instance.
    fn new() -> MarkdownRenderer<'a> {
        let tags = [
            "a",
            "b",
            "blockquote",
            "br",
            "code",
            "dd",
            "del",
            "dl",
            "dt",
            "em",
            "h1",
            "h2",
            "h3",
            "hr",
            "i",
            "img",
            "input",
            "kbd",
            "li",
            "ol",
            "p",
            "pre",
            "s",
            "strike",
            "strong",
            "sub",
            "sup",
            "table",
            "tbody",
            "td",
            "th",
            "thead",
            "tr",
            "ul",
            "hr",
            "span",
        ].iter()
            .cloned()
            .collect();
        let tag_attributes = [
            ("a", ["href", "id", "target"].iter().cloned().collect()),
            (
                "img",
                ["width", "height", "src", "alt", "align"]
                    .iter()
                    .cloned()
                    .collect(),
            ),
            (
                "input",
                ["checked", "disabled", "type"].iter().cloned().collect(),
            ),
        ].iter()
            .cloned()
            .collect();
        let allowed_classes = [
            (
                "code",
                [
                    "language-bash",
                    "language-clike",
                    "language-glsl",
                    "language-go",
                    "language-ini",
                    "language-javascript",
                    "language-json",
                    "language-markup",
                    "language-protobuf",
                    "language-ruby",
                    "language-rust",
                    "language-scss",
                    "language-sql",
                    "yaml",
                ].iter()
                    .cloned()
                    .collect(),
            ),
        ].iter()
            .cloned()
            .collect();
        let mut html_sanitizer = Builder::new();
        html_sanitizer
            .link_rel(Some("nofollow noopener noreferrer"))
            .tags(tags)
            .tag_attributes(tag_attributes)
            .allowed_classes(allowed_classes)
            .id_prefix(Some("user-content-"));
        MarkdownRenderer {
            html_sanitizer: html_sanitizer,
        }
    }

    /// Renders the given markdown to HTML using the current settings.
    fn to_html(&self, text: &str) -> CargoResult<String> {
        let options = comrak::ComrakOptions {
            ext_autolink: true,
            ext_strikethrough: true,
            ext_table: true,
            ext_tagfilter: true,
            ext_tasklist: true,
            ext_header_ids: Some("user-content-".to_string()),
            ..comrak::ComrakOptions::default()
        };
        let rendered = comrak::markdown_to_html(text, &options);
        Ok(self.html_sanitizer.clean(&rendered).to_string())
    }
}

impl<'a> Default for MarkdownRenderer<'a> {
    fn default() -> Self {
        Self::new()
    }
}

/// Renders Markdown text to sanitized HTML.
fn markdown_to_html(text: &str) -> CargoResult<String> {
    let renderer = MarkdownRenderer::new();
    renderer.to_html(text)
}

/// Any readme with a filename ending in one of these extensions will be rendered as Markdown.
/// Note we also render a readme as Markdown if _no_ extension is on the filename.
static MARKDOWN_EXTENSIONS: [&'static str; 7] = [
    ".md",
    ".markdown",
    ".mdown",
    ".mdwn",
    ".mkd",
    ".mkdn",
    ".mkdown",
];

/// Renders a readme to sanitized HTML.  An appropriate rendering method is chosen depending
/// on the extension of the supplied filename.
///
/// The returned text should not contain any harmful HTML tag or attribute (such as iframe,
/// onclick, onmouseover, etc.).
///
/// # Examples
///
/// ```
/// use render::render_to_html;
///
/// let text = "[Rust](https://rust-lang.org/) is an awesome *systems programming* language!";
/// let rendered = readme_to_html(text, "README.md")?;
/// ```
pub fn readme_to_html(text: &str, filename: &str) -> CargoResult<String> {
    let filename = filename.to_lowercase();

    if !filename.contains('.') || MARKDOWN_EXTENSIONS.iter().any(|e| filename.ends_with(e)) {
        return markdown_to_html(text);
    }

    Ok(encode_minimal(text).replace("\n", "<br>\n"))
}

#[cfg(test)]
mod tests {
    use super::*;

    #[test]
    fn empty_text() {
        let text = "";
        let result = markdown_to_html(text).unwrap();
        assert_eq!(result, "");
    }

    #[test]
    fn text_with_script_tag() {
        let text = "foo_readme\n\n<script>alert('Hello World')</script>";
        let result = markdown_to_html(text).unwrap();
        assert_eq!(
            result,
            "<p>foo_readme</p>\n&lt;script&gt;alert(\'Hello World\')&lt;/script&gt;\n"
        );
    }

    #[test]
    fn text_with_iframe_tag() {
        let text = "foo_readme\n\n<iframe>alert('Hello World')</iframe>";
        let result = markdown_to_html(text).unwrap();
        assert_eq!(
            result,
            "<p>foo_readme</p>\n&lt;iframe&gt;alert(\'Hello World\')&lt;/iframe&gt;\n"
        );
    }

    #[test]
    fn text_with_unknown_tag() {
        let text = "foo_readme\n\n<unknown>alert('Hello World')</unknown>";
        let result = markdown_to_html(text).unwrap();
        assert_eq!(result, "<p>foo_readme</p>\n<p>alert(\'Hello World\')</p>\n");
    }

    #[test]
    fn text_with_inline_javascript() {
        let text = r#"foo_readme\n\n<a href="https://crates.io/crates/cargo-registry" onclick="window.alert('Got you')">Crate page</a>"#;
        let result = markdown_to_html(text).unwrap();
        assert_eq!(
            result,
            "<p>foo_readme\\n\\n<a href=\"https://crates.io/crates/cargo-registry\" rel=\"nofollow noopener noreferrer\">Crate page</a></p>\n"
        );
    }

    // See https://github.com/kivikakk/comrak/issues/37. This panic happened
    // in comrak 0.1.8 but was fixed in 0.1.9.
    #[test]
    fn text_with_fancy_single_quotes() {
        let text = r#"wb’"#;
        let result = markdown_to_html(text).unwrap();
        assert_eq!(result, "<p>wb’</p>\n");
    }

    #[test]
    fn code_block_with_syntax_highlighting() {
        let code_block = r#"```rust \
                            println!("Hello World"); \
                           ```"#;
        let result = markdown_to_html(code_block).unwrap();
        assert!(result.contains("<code class=\"language-rust\">"));
    }

    #[test]
    fn text_with_forbidden_class_attribute() {
        let text = "<p class='bad-class'>Hello World!</p>";
        let result = markdown_to_html(text).unwrap();
        assert_eq!(result, "<p>Hello World!</p>\n");
    }

    #[test]
<<<<<<< HEAD
    fn readme_to_html_renders_markdown() {
        for f in &["README", "readme.md", "README.MARKDOWN", "whatever.mkd"] {
            assert_eq!(
                readme_to_html("*lobster*", f).unwrap(),
                "<p><em>lobster</em></p>\n"
            );
        }
    }

    #[test]
    fn readme_to_html_renders_other_things() {
        for f in &["readme.exe", "readem.org", "blah.adoc"] {
            assert_eq!(
                readme_to_html("<script>lobster</script>\n\nis my friend\n", f).unwrap(),
                "&lt;script&gt;lobster&lt;/script&gt;<br>\n<br>\nis my friend<br>\n"
            );
        }
=======
    fn header_has_tags() {
        let text = "# My crate\n\nHello, world!\n";
        let result = markdown_to_html(text).unwrap();
        assert_eq!(
            result,
            "<h1><a href=\"#my-crate\" id=\"user-content-my-crate\" rel=\"nofollow noopener noreferrer\"></a>My crate</h1>\n<p>Hello, world!</p>\n"
        );
    }

    #[test]
    fn manual_anchor_is_sanitized() {
        let text = "<h1><a href=\"#my-crate\" id=\"my-crate\"></a>My crate</h1>\n<p>Hello, world!</p>\n";
        let result = markdown_to_html(text).unwrap();
        assert_eq!(
            result,
            "<h1><a href=\"#my-crate\" id=\"user-content-my-crate\" rel=\"nofollow noopener noreferrer\"></a>My crate</h1>\n<p>Hello, world!</p>\n"
        );
>>>>>>> 566c7be0
    }
}<|MERGE_RESOLUTION|>--- conflicted
+++ resolved
@@ -6,13 +6,8 @@
 
 /// Context for markdown to HTML rendering.
 #[allow(missing_debug_implementations)]
-<<<<<<< HEAD
 struct MarkdownRenderer<'a> {
-    html_sanitizer: Ammonia<'a>,
-=======
-pub struct MarkdownRenderer<'a> {
     html_sanitizer: Builder<'a>,
->>>>>>> 566c7be0
 }
 
 impl<'a> MarkdownRenderer<'a> {
@@ -249,7 +244,6 @@
     }
 
     #[test]
-<<<<<<< HEAD
     fn readme_to_html_renders_markdown() {
         for f in &["README", "readme.md", "README.MARKDOWN", "whatever.mkd"] {
             assert_eq!(
@@ -267,7 +261,9 @@
                 "&lt;script&gt;lobster&lt;/script&gt;<br>\n<br>\nis my friend<br>\n"
             );
         }
-=======
+    }
+
+    #[test]
     fn header_has_tags() {
         let text = "# My crate\n\nHello, world!\n";
         let result = markdown_to_html(text).unwrap();
@@ -285,6 +281,5 @@
             result,
             "<h1><a href=\"#my-crate\" id=\"user-content-my-crate\" rel=\"nofollow noopener noreferrer\"></a>My crate</h1>\n<p>Hello, world!</p>\n"
         );
->>>>>>> 566c7be0
     }
 }